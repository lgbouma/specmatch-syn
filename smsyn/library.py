--- conflicted
+++ resolved
@@ -9,10 +9,6 @@
 import pandas as pd
 import h5py
 
-<<<<<<< HEAD
-=======
-
->>>>>>> 9833efa9
 class Library(object):
     """The Library object
 
@@ -20,7 +16,6 @@
     stellar parameters
 
     Args:
-<<<<<<< HEAD
         header (dict): a dictionary containing metadata that describes
             the model library.  'model_name' and 'model_reference' are
             the only required keys.  (e.g. {'model_name': 'coelho05',
@@ -38,30 +33,11 @@
         model_spectra (array): array containing all model spectra
             ordered so that the they can be referenced by the indicies
             contained in the `model_table`.
-=======
-        header (dict): a dictionary containing metadata that describes the model library.
-            'model_name' and 'model_reference' are the only required keys.
-            (e.g. {'model_name': 'coelho05', 'model_reference': 'Coelho et al. (2005)'})
-        model_table (DataFrame): Pandas DataFrame with the following columns:
-            model_index, teff, logg, fe. The model_index column should give the index
-            to the model spectrum in the `model_spectra` array that is
-            associated with the given parameters.
-        wavelength (array): 1-d vector containng the wavelength scale for the model
-            spectra
-        model_spectra (array): array containing all model spectra ordered so that the
-            they can be referenced by the indicies contained in the `model_table`
->>>>>>> 9833efa9
-            
     """
     header_required_keys = ['model_name', 'model_reference']
     def __init__(self, header, model_table, wavelength, model_spectra):
-<<<<<<< HEAD
         for key in header_required_keys:
             assert key is in header.keys(), "{} required in header".format(key)
-=======
-        for key in self.header_required_keys:
-            assert key in header.keys(), "Key required in model header: %s" % key
->>>>>>> 9833efa9
 
         self.header = header
         self.model_table = model_table
@@ -96,7 +72,6 @@
         set of stellar parameters.
         """
         pass
-
     
 def from_hdf(filename):
     """Read model library grid
@@ -119,5 +94,4 @@
         model_spectra = h5['model_spectra']
 
     lib = Library(header, model_table, wavelength, model_spectra)
-
     return lib