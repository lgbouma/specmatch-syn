--- conflicted
+++ resolved
@@ -3,12 +3,6 @@
 """
 import numpy as np
 import pandas as pd
-<<<<<<< HEAD
-import smsyn.spectrum
-import smsyn.library
-
-def grid_search(match, param_table0):
-=======
 import lmfit
 import smsyn.io.spectrum
 import smsyn.library
@@ -57,9 +51,8 @@
     return param_table
 
 def grid_search_loop(match, param_table0):
->>>>>>> 95976882
     """Grid Search
-    
+
     Perform grid search using starting values listed in a parameter table.
 
     Args:
@@ -86,29 +79,15 @@
         if key[:2] == 'sp':
             params[key].vary = True
 
-    
+    params['vsini'].vary = True
 
-<<<<<<< HEAD
-    print params.pretty_print()
-    
-    ntest = len(param_table)
-    count = 1
-    print "        teff    logg   fe     vsini   redchi   iter"
-=======
     print_grid_search()
     counter=0
->>>>>>> 95976882
     for i, row in param_table.iterrows():
         for key in param_keys:
             params[key].set(row[key])
 
-<<<<<<< HEAD
-        params['vsini'].set(param_table0['vsini'].iloc[0], min=0.5, vary=True)
-            
-        mini = lmfit.minimize(match.nresid, params)
-=======
         mini = lmfit.minimize(match.nresid, params, maxfev=100)
->>>>>>> 95976882
         
         for key in mini.var_names:
             param_table.loc[i, key] = mini.params[key].value
@@ -119,48 +98,6 @@
         nresid = match.masked_nresid( mini.params )
         logprob = -0.5 * np.sum(nresid**2) 
         param_table.loc[i,'logprob'] = logprob
-<<<<<<< HEAD
-        
-        print "%d/%d:    %d    %3.1f    %3.1f    %3.1f    %4.2f    %d" % (count, ntest, mini.params['teff'].value,
-                                                                    mini.params['logg'].value,
-                                                                    mini.params['fe'].value,
-                                                                    mini.params['vsini'].value,
-                                                                    mini.redchi, mini.nfev)
-        count += 1
-        
-    return param_table
-
-def make_matchlist(spec0, libpath, wavmask0, wavlims):
-    matchlist = []
-    for wavlim in wavlims:
-        lib = smsyn.library.read_hdf(libpath,wavlim=wavlim)
-        b = (wavlim[0] < spec0.wav) & (spec0.wav < wavlim[1])                
-
-        spec = smsyn.spectrum.Spectrum(
-            spec0.wav[b], spec0.flux[b], spec0.uflux[b], spec0.header
-        )
-        wavmask = wavmask0[b]
-        match = smsyn.match.Match(spec, lib, wavmask)
-        matchlist.append(match)
-    
-    return matchlist
-
-
-def make_matchlist(spec0, libpath, wavmask0, wavlims):
-    matchlist = []
-    for wavlim in wavlims:
-        lib = smsyn.library.read_hdf(libpath,wavlim=wavlim)
-        b = (wavlim[0] < spec0.wav) & (spec0.wav < wavlim[1])                
-
-        spec = smsyn.spectrum.Spectrum(
-            spec0.wav[b], spec0.flux[b], spec0.uflux[b], spec0.header
-        )
-        wavmask = wavmask0[b]
-        match = smsyn.match.Match(spec, lib, wavmask)
-        matchlist.append(match)
-    
-    return matchlist
-=======
         d = dict(param_table.loc[i])
         d['counter'] = counter 
         d['nrows'] = nrows
@@ -186,7 +123,6 @@
     nodes = int(np.round(nodes))
     node_wav = np.linspace(node_wav_min, node_wav_max, nodes)
     return node_wav
->>>>>>> 95976882
 
 def polish(matchlist, params0, angstrom_per_node=20, objective_method='chi2med'):
     """Polish parameters
@@ -194,7 +130,6 @@
     Given a list of match object, polish the parameters segment by segment
 
     Args:
-<<<<<<< HEAD
         matchlist (list of smsyn.match.Match objects): list of Match objects.
             One for each wavelength segment to be fit
         params0 (lmfit.Parameters): lmfit.Parameters object with initial guesses
@@ -202,10 +137,6 @@
             spline nodes. Number of nodes will be rounded to nearest integer.
         objective_method (string): name of objective function. Must be a method
             of the Match object.
-=======
-        angstrom_per_node (float): approximate separation between continuum and
-            spline nodes. Number of nodes will be rounded to nearest integer.
->>>>>>> 95976882
 
     """
 
@@ -225,15 +156,6 @@
 
         params['vsini'].min = 0.5
 
-<<<<<<< HEAD
-        # calculate number of spline nodes
-        node_wav_min = np.floor(match.spec.wav[0])
-        node_wav_max = np.ceil(match.spec.wav[-1])
-        nodes = (node_wav_max - node_wav_min) / angstrom_per_node
-        nodes = int(np.round(nodes))
-        node_wav = np.linspace(node_wav_min, node_wav_max, nodes)
-=======
->>>>>>> 95976882
         for _node_wav in node_wav:
             key = 'sp%d' % _node_wav
             params.add(key)
